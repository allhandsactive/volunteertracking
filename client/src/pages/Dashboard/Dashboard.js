--- conflicted
+++ resolved
@@ -5,7 +5,6 @@
 import Nav from '../../components/Nav/Nav.js';
 import Footer from '../../components/Footer/Footer.js';
 import SearchBar from '../../components/SearchBar/SearchBar.js';
-import DashItem from '../../components/DashListItem/DashListItem.js';
 import './Dashboard.scss';
 
 import PAGES from './PAGES.js';
@@ -114,11 +113,7 @@
 
     return (
       <div className="dash-content">
-<<<<<<< HEAD
-        <h3>{this.props.name}</h3>
-=======
         <h3>{this.props.page.name}</h3>
->>>>>>> 99f91cef
         <SearchBar
           name={this.props.page.name}
           addLinkName={this.props.page.addLinkName}
@@ -128,23 +123,6 @@
         />
         <br/>
         <ul className="list-group">
-<<<<<<< HEAD
-          {/* Needs to be re-factored per page. Built-in Component for PAGES? */}
-          {items ? items.map(({ name, partner_name, id }, i) => {
-            return (
-              <li className="list-group-item d-flex justify-content-between align-items-center">
-                {name} - {partner_name}
-                <div>
-                  <Link className="btn btn-info btn-sm" to={`/${this.props.page.name}/${id}`}>View</Link>
-                  <Link className="btn btn-warning btn-sm" to={`${this.props.page.editLink}/${id}`}>Edit</Link>
-                  <Link 
-                    className="btn btn-danger btn-sm"
-                    onClick={() => {this.props.deleteDoc(id, i)}}>
-                    Delete
-                  </Link>
-                </div>
-              </li>
-=======
           {items ? items.map((item, i) => {
             return (
               <DashListItem
@@ -154,7 +132,6 @@
                 delete={this.props.page.delete || true}
                 {...this.props}
               />
->>>>>>> 99f91cef
             );
           }) : 'Loading...'}
         </ul>
