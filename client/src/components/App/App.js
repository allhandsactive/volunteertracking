import React, { Component } from 'react';
import { Router, Switch, Route, Redirect } from 'react-router-dom';
import history from '../../utils/history';
import ROUTES from './routes.js';
import axios from 'axios';
import LoadingPage from '../../pages/Loading/Loading';
import './App.scss';

class App extends Component {
  constructor(props) {
    super(props);
    this.state = {
      user: {},
      token: '',
      loading: true
    }
  }

  set(obj, cb) {
    this.setState(obj, cb);
  }

  componentDidMount() {
<<<<<<< HEAD
    axios.get('/api/users/authenticated_user')
      .then(res => {
        console.log(res.data);
        this.setState({ user: res.data });
      });
=======
    const token = window.localStorage.getItem('token');
    if (token && token !== 'undefined') {
      axios.get('/api/users/authenticated_user', { headers: {
        Authorization: 'Bearer ' + token }})
        .then(res => {
          this.setState({ token, user: res.data, loading: false });
        })
        .catch(err => {
          this.setState({ loading: false });
        });
    } else {
      this.setState({ loading: false });
    }
>>>>>>> 84bb8534
  }

  render() {
    return (
      <Router history={history}>
        <Switch>
          {ROUTES.map((route) => {
            const C = route.component;
            route.component = (props) => {
              const { loading, user, token } = this.state;
              if (loading) {
                return <LoadingPage/>;
              }
              if (route.admin) {
                if (!user || !user.roles || user.roles.indexOf('Admin') === -1) {
                  return <Redirect to="/"/>;
                }
              }
              if (route.token) {
                if (!token || !user || !user.roles) {
                  return <Redirect to="/"/>
                }
              }
              return <C set={this.set.bind(this)} {...this.state} {...props}/>
            };
            return (<Route exact {...route} key={'r-' + route.path}/>);
          })}
        </Switch>
      </Router>
    );
  }
}

export default App;<|MERGE_RESOLUTION|>--- conflicted
+++ resolved
@@ -21,27 +21,11 @@
   }
 
   componentDidMount() {
-<<<<<<< HEAD
     axios.get('/api/users/authenticated_user')
       .then(res => {
         console.log(res.data);
         this.setState({ user: res.data });
       });
-=======
-    const token = window.localStorage.getItem('token');
-    if (token && token !== 'undefined') {
-      axios.get('/api/users/authenticated_user', { headers: {
-        Authorization: 'Bearer ' + token }})
-        .then(res => {
-          this.setState({ token, user: res.data, loading: false });
-        })
-        .catch(err => {
-          this.setState({ loading: false });
-        });
-    } else {
-      this.setState({ loading: false });
-    }
->>>>>>> 84bb8534
   }
 
   render() {
