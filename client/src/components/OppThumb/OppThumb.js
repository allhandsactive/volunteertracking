--- conflicted
+++ resolved
@@ -17,28 +17,17 @@
 
   render () {
     const tags = this.flattenTags(this.props.tags);
-<<<<<<< HEAD
-    const { id } = this.props;
-=======
     const { id, location_street, location_city, location_zip } = this.props;
->>>>>>> 2c7586cb
     return (
       <div className='opp-thumb'>
         <Link to={`/opportunities/view/${this.props.id}`}>
           <h4><u>{this.props.name}</u> - {this.props.partner_name}</h4>
         </Link>
-<<<<<<< HEAD
-        <p>{this.props.location_street} {this.props.location_city}, {this.props.location_state}, {this.props.location_zip}</p>
-        <p>
-          {this.props.shift_hours} Hours -
-          {' ' + (this.props.commitment_length_months || 0) + ' Months' }
-=======
         <span>{location_street || '? Street'} {location_city || '? City'}, {location_zip || '? Zip'}</span>
         <br/>
         <span>
-          {this.props.shift_hours || '?'} Hours - 
+          {this.props.shift_hours || '?'} Hours -
           {' ' + (this.props.commitment_length_months || '?') + ' Months' }
->>>>>>> 2c7586cb
           {this.props.volunteers_needed ? ' - ' + this.props.volunteers_needed + ' Volunteers Needed' : ''}
         </span>
         <div className="opp-thumb-tags">
