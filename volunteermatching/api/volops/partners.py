--- conflicted
+++ resolved
@@ -30,11 +30,7 @@
 
 # API POST endpoint to create a new partner
 @bp.route('/api/partners', methods=['POST'])
-<<<<<<< HEAD
-#@jwt_required
-=======
 @token_auth.login_required
->>>>>>> 6ca3077a
 def create_partner_api():
     data = request.get_json() or {}
     if 'name' not in data:
@@ -54,11 +50,7 @@
 
 # API PUT endpoint to update a partner
 @bp.route('/api/partners/<int:id>', methods=['PUT'])
-<<<<<<< HEAD
-#@jwt_required
-=======
 @token_auth.login_required
->>>>>>> 6ca3077a
 def update_partner_api(id):
     partner = Partner.query.get_or_404(id)
     data = request.get_json() or {}
@@ -72,11 +64,7 @@
 
 # API DELETE endpoint to delete a partner
 @bp.route('/api/partners/<int:id>', methods=['DELETE'])
-<<<<<<< HEAD
-#@jwt_required
-=======
 @token_auth.login_required
->>>>>>> 6ca3077a
 def delete_partner_api(id):
     if not Partner.query.filter_by(id=id).first():
         return bad_request('this partner does not exist')
