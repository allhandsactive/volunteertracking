from flask import jsonify, request, url_for
from volunteermatching import db
from volunteermatching.api import bp
from volunteermatching.volops.models import TagCategory, Tag
from volunteermatching.api.errors import bad_request
from volunteermatching.api.auth import token_auth
from volunteermatching.decorators import requires_roles


# API GET endpoint returns individial tag category with given id
@bp.route('/api/tag_categories/<int:id>', methods=['GET'])
def get_tag_category_api(id):
    return jsonify(TagCategory.query.get_or_404(id).to_dict())

# API GET endpoint returns all tag categories with tags, paginated with given
# page and quantity per page
@bp.route('/api/tag_categories', methods=['GET'])
def get_tag_categories_api():
    page = request.args.get('page', 1, type=int)
    per_page = min(request.args.get('per_page', 10, type=int), 100)
    data = TagCategory.to_colletion_dict(
        TagCategory.query, page, per_page, 'api.get_tag_categories_api')
    return jsonify(data)

# API PUSH endpoint to update a tag category
@bp.route('/api/tag_categories/<int:id>', methods=['PUT'])
<<<<<<< HEAD
#@jwt_required
=======
@token_auth.login_required
@requires_roles('Admin')
>>>>>>> 6ca3077a
def update_tag_category_api(id):
    tag_category = TagCategory.query.get_or_404(id)
    data = request.get_json() or {}
    if 'name' in data and data['name'] != tag_category.name and \
            TagCategory.query.filter_by(name=data['name']).first():
        return bad_request('please use a different tag category name')
    if 'tags' in data:
        for tag in data['tags']:
            if not Tag.query.filter_by(name=tag).first():
                new_tag = Tag(name=tag)
                db.session.add(new_tag)
    tag_category.from_dict(data, new_tag_category=False)
    db.session.commit()
    return jsonify(tag_category.to_dict())

# API POST endpost to create a new tag category
@bp.route('/api/tag_categories', methods=['POST'])
<<<<<<< HEAD
#@jwt_required
=======
@token_auth.login_required
@requires_roles('Admin')
>>>>>>> 6ca3077a
def create_tag_category_api():
    data = request.get_json() or {}
    if 'category_name' not in data:
        return bad_request('must include tag category name field')
    if TagCategory.query.filter_by(name=data['category_name']).first():
        return bad_request('this tag category already exists')
    if 'tags' in data:
        for tag in data['tags']:
            if not Tag.query.filter_by(name=tag).first():
                new_tag = Tag(name=tag)
                db.session.add(new_tag)
    tag_category = TagCategory()
    tag_category.from_dict(data, new_tag_category=True)
    db.session.add(tag_category)
    db.session.commit()
    response = jsonify(tag_category.to_dict())
    response.status_code = 201
    response.headers['Location'] = url_for(
        'api.get_tag_category_api', id=tag_category.id)
    return response

# API DELETE endpoint to delete a tag category
@bp.route('/api/tag_categories/<int:id>', methods=['DELETE'])
<<<<<<< HEAD
#@jwt_required
=======
@token_auth.login_required
@requires_roles('Admin')
>>>>>>> 6ca3077a
def delete_tag_categories_api(id):
    if not TagCategory.query.filter_by(id=id).first():
        return bad_request('this tag category does not exist')
    tag_category = TagCategory.query.get_or_404(id)
    db.session.delete(tag_category)
    db.session.commit()
    return '', 204

# API GET endpoint returns a single tag by id
@bp.route('/api/tags/<int:id>', methods=['GET'])
def get_tag_api(id):
    return jsonify(Tag.query.get_or_404(id).to_dict())

# API GET endpoint returns all tags, paginated with given page and quantity
# per page
@bp.route('/api/tags', methods=['GET'])
def get_tags_api():
    page = request.args.get('page', 1, type=int)
    per_page = min(request.args.get('per_page', 10, type=int), 100)
    data = Tag.to_colletion_dict(
        Tag.query, page, per_page, 'api.get_tags_api')
    return jsonify(data)

# API PUSH endpoint to update a tag
@bp.route('/api/tags/<int:id>', methods=['PUT'])
<<<<<<< HEAD
#@jwt_required
=======
@token_auth.login_required
@requires_roles('Admin')
>>>>>>> 6ca3077a
def update_tag_api(id):
    tag = Tag.query.get_or_404(id)
    data = request.get_json() or {}
    if 'name' in data and data['name'] != tag.name and \
            Tag.query.filter_by(name=data['name']).first():
        return bad_request('please use a different tag name')
    tag.from_dict(data, new_tag=False)
    db.session.commit()
    return jsonify(tag.to_dict())

# API POST endpoint to create a new tag
@bp.route('/api/tags', methods=['POST'])
<<<<<<< HEAD
#@jwt_required
=======
@token_auth.login_required
@requires_roles('Admin')
>>>>>>> 6ca3077a
def create_tag_api():
    data = request.get_json() or {}
    if 'name' not in data:
        return bad_request('must include tag name field')
    if Tag.query.filter_by(name=data['name']).first():
        return bad_request('this tag already exists')
    tag = Tag()
    tag.from_dict(data, new_tag=True)
    db.session.add(tag)
    db.session.commit()
    response = jsonify(tag.to_dict())
    response.status_code = 201
    response.headers['Location'] = url_for(
        'api.get_tag_api', id=tag.id)
    return response

# API DELETE endpoint to delete a tag
@bp.route('/api/tags/<int:id>', methods=['DELETE'])
<<<<<<< HEAD
#@jwt_required
=======
@token_auth.login_required
@requires_roles('Admin')
>>>>>>> 6ca3077a
def delete_tag_api(id):
    if not Tag.query.filter_by(id=id).first():
        return bad_request('this tag does not exist')
    tag = Tag.query.get_or_404(id)
    db.session.delete(tag)
    db.session.commit()
    return '', 204<|MERGE_RESOLUTION|>--- conflicted
+++ resolved
@@ -24,12 +24,8 @@
 
 # API PUSH endpoint to update a tag category
 @bp.route('/api/tag_categories/<int:id>', methods=['PUT'])
-<<<<<<< HEAD
-#@jwt_required
-=======
 @token_auth.login_required
 @requires_roles('Admin')
->>>>>>> 6ca3077a
 def update_tag_category_api(id):
     tag_category = TagCategory.query.get_or_404(id)
     data = request.get_json() or {}
@@ -47,12 +43,8 @@
 
 # API POST endpost to create a new tag category
 @bp.route('/api/tag_categories', methods=['POST'])
-<<<<<<< HEAD
-#@jwt_required
-=======
 @token_auth.login_required
 @requires_roles('Admin')
->>>>>>> 6ca3077a
 def create_tag_category_api():
     data = request.get_json() or {}
     if 'category_name' not in data:
@@ -76,12 +68,8 @@
 
 # API DELETE endpoint to delete a tag category
 @bp.route('/api/tag_categories/<int:id>', methods=['DELETE'])
-<<<<<<< HEAD
-#@jwt_required
-=======
 @token_auth.login_required
 @requires_roles('Admin')
->>>>>>> 6ca3077a
 def delete_tag_categories_api(id):
     if not TagCategory.query.filter_by(id=id).first():
         return bad_request('this tag category does not exist')
@@ -107,12 +95,8 @@
 
 # API PUSH endpoint to update a tag
 @bp.route('/api/tags/<int:id>', methods=['PUT'])
-<<<<<<< HEAD
-#@jwt_required
-=======
 @token_auth.login_required
 @requires_roles('Admin')
->>>>>>> 6ca3077a
 def update_tag_api(id):
     tag = Tag.query.get_or_404(id)
     data = request.get_json() or {}
@@ -125,12 +109,8 @@
 
 # API POST endpoint to create a new tag
 @bp.route('/api/tags', methods=['POST'])
-<<<<<<< HEAD
-#@jwt_required
-=======
 @token_auth.login_required
 @requires_roles('Admin')
->>>>>>> 6ca3077a
 def create_tag_api():
     data = request.get_json() or {}
     if 'name' not in data:
@@ -149,12 +129,8 @@
 
 # API DELETE endpoint to delete a tag
 @bp.route('/api/tags/<int:id>', methods=['DELETE'])
-<<<<<<< HEAD
-#@jwt_required
-=======
 @token_auth.login_required
 @requires_roles('Admin')
->>>>>>> 6ca3077a
 def delete_tag_api(id):
     if not Tag.query.filter_by(id=id).first():
         return bad_request('this tag does not exist')
