<<<<<<< HEAD
$(document).ready(function() {
	$("#submit-hours").on("click", function(e) {
		    e.preventDefault();
		    var jsondata = { "hours" : document.getElementById("HoursArea").value, "description" : document.getElementById("DescriptionArea").value }
		    $.ajax({type: "POST",
			            url: "/api/hours/month",
			    	    data: JSON.stringify(jsondata),
			    	    datatype: "json",
			            contentType: "application/json",
			        }).then(res => {
					if (res.status == "good") {
						location.href = "/history.html";
					} else {
						alert("Request failed");
					}
				});
	});
=======
$(document).ready(function () {
  $("#submit-hours").on("click", function (e) {
    e.preventDefault();
    const jsondata = {
      hours: document.getElementById("HoursArea").value,
      description: document.getElementById("DescriptionArea").value,
    };
    $.ajax({
      type: "POST",
      url: "/api/hours/month",
      data: JSON.stringify(jsondata),
      datatype: "json",
      contentType: "application/json",
    }).then((res) => {
      console.log(res);
    });
  });
>>>>>>> 65a2c9d1
});<|MERGE_RESOLUTION|>--- conflicted
+++ resolved
@@ -1,22 +1,3 @@
-<<<<<<< HEAD
-$(document).ready(function() {
-	$("#submit-hours").on("click", function(e) {
-		    e.preventDefault();
-		    var jsondata = { "hours" : document.getElementById("HoursArea").value, "description" : document.getElementById("DescriptionArea").value }
-		    $.ajax({type: "POST",
-			            url: "/api/hours/month",
-			    	    data: JSON.stringify(jsondata),
-			    	    datatype: "json",
-			            contentType: "application/json",
-			        }).then(res => {
-					if (res.status == "good") {
-						location.href = "/history.html";
-					} else {
-						alert("Request failed");
-					}
-				});
-	});
-=======
 $(document).ready(function () {
   $("#submit-hours").on("click", function (e) {
     e.preventDefault();
@@ -34,5 +15,4 @@
       console.log(res);
     });
   });
->>>>>>> 65a2c9d1
 });